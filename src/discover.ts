--- conflicted
+++ resolved
@@ -215,7 +215,6 @@
      * @param {IDevice} device - the new device found from network
      * @returns {0 |1 } return 0 if device already existing, 1 if new device added to the list
      */
-<<<<<<< HEAD
     private addDevice(device: IDevice): void {
         if (
             !this.options.filter ||
@@ -223,11 +222,8 @@
         ) {
             const existDevice = this.devices.findIndex((x) => {
                 return (
-                    (x.id && device.id && x.id === device.id) ||
-                    (
-                        x.host && device.host && x.host === device.host &&
-                        x.port && device.port && x.port === device.port
-                    )
+                    x.host && device.host && x.host === device.host &&
+                    x.port && device.port && x.port === device.port
                 );
             });
             if (existDevice === -1) {
@@ -235,20 +231,6 @@
                 this.emit("deviceAdded", device);
             }
             this.devices[existDevice] = device;
-=======
-    private addDevice(device: IDevice): 0 | 1 {
-        const existDevice = this.devices.findIndex((x) => {
-            return (
-                x.host && device.host && x.host === device.host &&
-                x.port && device.port && x.port === device.port
-            );
-        });
-        if (existDevice === -1) {
-            this.devices.push(device);
-            this.emit("deviceAdded", device);
-
-            return 1;
->>>>>>> fade6e5c
         }
     }
 }